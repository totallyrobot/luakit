------------------------------------------------------------
-- Link hinting for luakit                                --
-- © 2010-2012 Mason Larobina  <mason.larobina@gmail.com> --
-- © 2010-2011 Fabian Streitel <karottenreibe@gmail.com>  --
------------------------------------------------------------

-- Get Lua environ
local print = print
local pairs, ipairs = pairs, ipairs
local table, string = table, string
local assert, type = assert, type
local floor = math.floor
local rawset, rawget = rawset, rawget

-- Get luakit environ
local lousy = require "lousy"
local new_mode, add_binds = new_mode, add_binds
local window = window
local capi = {
    luakit = luakit,
    timer = timer
}

module("follow")

-- After each follow ignore all keys pressed by the user to prevent the
-- accidental activation of other key bindings.
ignore_delay = 200

follow_js = [=[
(function(){ window.luakit_follow = (function (window, document) {
    // Follow session state
    var state = {};

    // Unlink element from DOM (and return it)
    function unlink(e) {
        if (typeof e === "string")
            e = document.getElementById(e);

        if (e) {
            e.parentNode.removeChild(e);
            return e;
        }
    }

    function create_stylesheet(id, rules) {
        var style = document.createElement('style');
        style.id = id;
        style.type = 'text/css';
        style.appendChild(document.createTextNode(rules));
        return style;
    }

    function create_overlay(id, html) {
        var overlay = document.createElement("div");
        overlay.id = id;
        overlay.innerHTML = html;
        return overlay;
    }

    var sort_hints_top_left = function (a, b) {
        var dtop = a.top - b.top;
        return dtop !== 0 ? dtop : a.left - b.left;
    }

    function eval_selector_make_hints(selector) {
        var elems = document.querySelectorAll(selector), len = elems.length,
            win_h = window.innerHeight, win_w = window.innerWidth,
            hints = [], i = 0, j = 0, e, r, top, bottom, left, right;

        for (; i < len;) {
            e = elems[i++];
            r = e.getClientRects()[0];

            // Check if element outside viewport
            if (!r || (top  = r.top)  > win_h || (bottom = r.bottom) < 0
                   || (left = r.left) > win_w || (right  = r.right)  < 0)
               continue;

            var style = window.getComputedStyle(e);
            if (style.display === 'none' || style.visibility === 'hidden')
                continue;

            hints[j++] = { element: e, tag: e.tagName,
                left: left, top: top,
                width: right - left, height: bottom - top,
                text: e.value || e.textContent };
        }

        hints.sort(sort_hints_top_left);
        return hints;
    }

    function assign_labels_make_html(hints, labels) {
        var win = document.defaultView,
            scroll_x = win.scrollX, scroll_y = win.scrollY,
            i = 0, len = hints.length, h, tag, label,
            left, top, h_left, h_top, l_left, l_top, html = ""

        for (; i < len; i++) {
            h = hints[i];
            label = labels[i];
            h.label = label;

            tag = h.tag;
            left = h.left;
            top = h.top;

            // hint position offset by window scroll
            h_left = scroll_x + left;
            h_top = scroll_y + top;

            // hint label position offset by -10x -10y
            if ((l_left = h_left - 10) < 0) l_left = scroll_x;
            if ((l_top  = h_top  - 10) < 0) l_top  = scroll_y;

            h.html = "<span class='hint_overlay hint_overlay_"
                + tag + "' style='left:" + h_left + "px; top:" + h_top
                + "px; width:" + h.width + "px; height:" + h.height
                + "px;'></span>" + "<span class='hint_label hint_label_" + tag
                + "' style='left:" + l_left + "px; top:" + l_top + "px;'>"
                + label + "</span>\n";

            html += h.html;
        }

        return html;
    }

    function show_hints(html) {
        if (html === state.last_html)
            return;

        var current_overlay = state.overlay,
            overlay = create_overlay("luakit_follow_overlay", html);

        if (current_overlay)
            document.body.replaceChild(overlay, current_overlay);
        else
            document.body.appendChild(overlay);

        state.last_html = html;
        state.overlay = overlay;
    }

    function cleanup() {
        unlink(state.stylesheet);
        unlink(state.overlay);

        // Reset follow state
        state = {};
    }

    function init(selector, stylesheet) {
        var head = document.getElementsByTagName('head')[0],
            hints = eval_selector_make_hints(selector),
            style = create_stylesheet("luakit_follow_stylesheet", stylesheet);

        head.appendChild(style); // append follow stylesheet to <head>
        state.stylesheet = style;
        state.hints = state.filtered = hints;
        return hints.length;
    }

    function unfocus() {
        var f = state.focused;
        if (f) {
            f.element.className = f.orig_class;
            delete state.focused;
        }
    }

    function focus(step) {
        var hints = state.filtered, last = state.focused, i = 0;

        unfocus();

        // Nothing to focus in this frame
        if (hints.length === 0)
            return "next-frame";

        var labels = document.querySelectorAll("#luakit_follow_overlay .hint_overlay"),
            len = labels.length;

        // Focus first hint in this frame
        if (step === "first")
            i = 0

        // Focus last hint in this frame
        else if (step === "last")
            i = len - 1;

        // Focus hints[current + step]
        else if (last)
            i = last.index + step;

        // Out of bounds check = check next frame
        if (i >= len || i < 0)
            return "next-frame";

        e = labels[i];
        state.focused = { element: e, index: i, orig_class: e.className };
        e.className += " hint_selected";

        return i;
    }

    // Give all hints their labels and render the hint overlay.
    function show(labels) {
        var html = assign_labels_make_html(state.hints, labels.split(" "));
        show_hints(html);
    }

<<<<<<< HEAD
    function filter(hint_pat, text_pat) {
=======

    function filter(hint_pat, text_pat, ignore_case) {
>>>>>>> 303d9831
        var hpat = hint_pat !== "" && hint_pat,
            tpat = text_pat !== "" && text_pat, i = 0, html = "",
            regex_params = "";

        if(ignore_case)
            regex_params = "i";

        // No filter patterns given, render all hints
        if (!hpat && !tpat) {
            var hints = state.hints, len = hints.length;
            for (; i < len;)
                html += hints[i++].html;
            show_hints(html);
            delete state.last_hpat;
            delete state.last_tpat;
            state.filtered = hints;
            return len;
        }

        // Check if we can cut corners by checking last filter patterns
        var last_hpat = state.last_hpat, last_tpat = state.last_tpat, hints;
        if (last_hpat || last_tpat) {
            // No action if new patterns equal last patterns
            if (last_hpat === hpat && last_tpat === tpat)
                return state.filtered.length;

            // Check type hasn't changed
            if (!!hpat === !!last_hpat && !!tpat === !!last_tpat) {
                // If new patterns are substrings of last patterns then we can
                // filter against the results of the last filter call
                if ((!hpat ||
                    hpat.substring(0, last_hpat.length) === last_hpat) &&
                    (!tpat ||
                    tpat.substring(0, last_tpat.length) === last_tpat)) {
                    hints = state.filtered;
                }
            }
        }

        // Patterns are different or it's our first run
        if (!hints)
            hints = state.hints;

        var hint_re = hpat && new RegExp(hpat, regex_params),
            text_re = tpat && new RegExp(tpat, regex_params),
            matches = [], len = hints.length, j = 0, h;

        // Filter hints
        for (; i < len;) {
            h = hints[i++];
            if ((hint_re && hint_re.test(h.label)) ||
                (text_re && text_re.test(h.text))) {
                matches[j++] = h;
                html += h.html;
            }
        }

        // Save info for next call
        state.last_hpat = hpat;
        state.last_tpat = tpat;
        state.filtered = matches;

        show_hints(html);

        return matches.length;
    }

    function focused_element() {
        return state.filtered[state.focused.index].element;
    }

    function visible_elements() {
        var hints = state.filtered, len = hints.length, elems = [], i = 0;
        for (; i < len; i++)
            elems[i] = hints[i].element;
        return elems;
    }

    return {
        init: init,
        cleanup: cleanup,
        show: show,
        filter: filter,
        focus: focus,
        unfocus: unfocus,
        focused_element: focused_element,
        visible_elements: visible_elements,
    }
})(window, document);
})();
]=]

check_js = [=[
(function () {
    if (!document.body)
        return;

    return window.luakit_follow ? "ready" : "first-run";
})()
]=]

stylesheet = [===[
#luakit_follow_overlay {
    position: absolute;
    left: 0;
    top: 0;
}

#luakit_follow_overlay .hint_overlay {
    display: block;
    position: absolute;
    background-color: #ffff99;
    border: 1px dotted #000;
    opacity: 0.3;
    z-index: 10001;
}

#luakit_follow_overlay .hint_label {
    display: block;
    position: absolute;
    background-color: #000088;
    border: 1px dashed #000;
    color: #fff;
    font-size: 10px;
    font-family: monospace, courier, sans-serif;
    opacity: 0.4;
    z-index: 10002;
}

#luakit_follow_overlay .hint_overlay_body {
    background-color: #ff0000;
}

#luakit_follow_overlay .hint_selected {
    background-color: #00ff00 !important;
}
]===]

-- Calculates the minimum number of characters needed in a hint given a
-- charset of a certain length (I.e. the base)
local function max_hint_len(size, base)
    local floor, len = floor, 0
    while size > 0 do size, len = floor(size / base), len + 1 end
    return len
end

local function charset(seq, size)
    local floor, sub, reverse = floor, string.sub, string.reverse
    local insert, concat = table.insert, table.concat

    local base, digits, labels = #seq, {}, {}
    for i = 1, base do rawset(digits, i, sub(seq, i, i)) end

    local maxlen = max_hint_len(size, base)
    local zeroseq = string.rep(rawget(digits, 1), maxlen)

    for n = 1, size do
        local t, i, j, d = {}, 1, n
        repeat
            d, n = (n % base) + 1, floor(n / base)
            rawset(t, i, rawget(digits, d))
            i = i + 1
        until n == 0

        rawset(labels, j, sub(zeroseq, 1, maxlen - i + 1)
            .. reverse(concat(t, "")))
    end
    return labels
end

-- Different hint label styles
label_styles = {
    charset = function (seq)
        assert(type(seq) == "string" and #seq > 0, "invalid sequence")
        return function (size) return charset(seq, size) end
    end,

    numbers = function ()
        return function (size) return charset("0123456789", size) end
    end,

    -- Chainable style: sorts labels
    sort = function (make_labels)
        return function (size)
            local labels = make_labels(size)
            table.sort(labels)
            return labels
        end
    end,

    -- Chainable style: reverses label strings
    reverse = function (make_labels)
        return function (size)
            local rawset, rawget, reverse = rawset, rawget, string.reverse
            local labels = make_labels(size)
            for i = 1, #labels do
                rawset(labels, i, reverse(rawget(labels, i)))
            end
            return labels
        end
    end,
}

-- Default follow style
local s = label_styles
label_maker = s.sort(s.reverse(s.numbers()))

-- JavaScript regex escape function
local function regex_escape(s)
     local s = string.gsub(s, "([.?*+^$[%]\\(){}|-])", "\\%1")
     return s
end

-- Different hint matching styles
pattern_styles = {
    -- JavaScript regular expression match hint text
    re_match_text = function (text)
        return "", text
    end,

    -- JavaScript regex match hint labels & text
    re_match_both = function (text)
        return text, text
    end,

    -- String match hint label & regex match text
    match_label_re_text = function (text)
        return #text > 0 and "^"..regex_escape(text) or "", text
    end,

    -- Only match label
    match_label = function (text)
        return #text > 0 and "^"..regex_escape(text) or "", ""
    end,
}

-- Default pattern style
pattern_maker = pattern_styles.match_label_re_text

<<<<<<< HEAD
=======
-- Ignore case in follow mode by default
ignore_case = false

local function api(w, frame, action, ...)
    local mode = w.follow_state.mode
    if action == "mode-options" then
        return {
            selector = mode.selector,
            stylesheet = mode.stylesheet or stylesheet
        }
    end
end

>>>>>>> 303d9831
local function focus(w, step)
    local state = w.follow_state
    local view, frames, i = state.view, state.frames, state.focus_frame

    -- Asked to focus 1st elem & last focus was on different frame
    if i and step == 0 and i ~= 1 then
        view:eval_js("window.luakit_follow.unfocus()", frames[i])
        i = 1 -- start at first frame
    end

    i = i or 1       -- default to first frame on first focus
    local orig_i = i -- prevent inf loop

    local focus_call = (step == 0 and [=[luakit_follow.focus("first")]=])
        or string.format([=[luakit_follow.focus(%s)]=], step)

    while true do
        local d = assert(frames[i], "invalid index")
        local ret, err = view:eval_js(focus_call, d)
        assert(not err, err)

        -- Hint was focused
        if type(ret) == "number" then
            state.focus_frame = i
            return

        -- Focus first hint on next frame
        elseif ret == "next-frame" then
            if step < 0 then
                focus_call = [=[luakit_follow.focus("last")]=]
            end
            i = (step == 0 and i or i + step - 1) % #frames + 1
        end

        if i == orig_i then break end
    end

    state.focus_frame = nil
end

local eval_format = [=[
(%s)(window.luakit_follow.focused_element())
]=]

local hit_nop = function () return true end

local function ignore_keys(w)
    local delay = _M.ignore_delay
    if not delay or delay == 0 then return end
    -- Replace w:hit(..) with a no-op
    w.hit = hit_nop
    local t = capi.timer{ interval = delay }
    t:add_signal("timeout", function (t)
        t:stop()
        w.hit = nil
    end)
    t:start()
end

local function follow(w)
    local state = w.follow_state
    local view, mode = state.view, state.mode

    assert(type(state.focus_frame) == "number", "no frame focused")
    local d = assert(state.frames[state.focus_frame],
        "invalid focus frame index")

    local evaluator = string.format(eval_format, state.evaluator)
    local ret, err = view:eval_js(evaluator, d)
    assert(not err, err)

    if mode.persist then
        w:set_mode("follow", mode)
    else
        w:set_mode()
    end

    -- Call mode callback to deal with evaluator return
    if mode.func then mode.func(ret) end

    ignore_keys(w)
end

local eval_all_format = [=[
(function (elems) {
    var evaluator = (%s);
    var ret = [], len = elems.length, i = 0, j = 0, val;
    for (; i < len;)
        if (val = evaluator(elems[i++]))
            ret[j++] = val;
    return ret;
})(window.luakit_follow.visible_elements())
]=]

local function follow_all_hints(w)
    local state = w.follow_state
    local view, mode = state.view, state.mode

    assert(type(state.focus_frame) == "number", "no frame focused")
    local d = assert(state.frames[state.focus_frame],
        "invalid focus frame index")

    local evaluator = string.format(eval_all_format, state.evaluator)
    local ret, err = view:eval_js(evaluator, d)
    assert(not err, err)

    if mode.persist then
        w:set_mode("follow", mode)
    else
        w:set_mode()
    end

    -- Call mode callback to deal with evaluator return
    if mode.func then
        for _, v in ipairs(ret) do
            mode.func(v)
        end
    end

    ignore_keys(w)
end

new_mode("follow", {
    enter = function (w, mode)
        assert(type(mode) == "table", "invalid follow mode")

        local label_maker = mode.label_maker or _M.label_maker
        assert(type(label_maker) == "function",
            "invalid label_maker function")

        assert(type(mode.pattern_maker or _M.pattern_maker) == "function",
            "invalid pattern_maker function")

        local selector = mode.selector_func or _M.selectors[mode.selector]
        assert(type(selector) == "string", "invalid follow selector")

        local evaluator = mode.evaluator_func or _M.evaluators[mode.evaluator]
        assert(type(evaluator) == "string", "invalid follow evaluator")

        local stylesheet = mode.stylesheet or _M.stylesheet
        assert(type(stylesheet) == "string", "invalid stylesheet")

        local view = w.view
        local all_frames, frames = view.frames, {}

        if w.follow_persist then
            mode.persist = true
            w.follow_persist = nil
        end

        w.follow_state = {
            mode = mode, view = view, frames = frames,
            evaluator = evaluator,
        }

        local init_js = string.format([=[luakit_follow.init(%q, %q)]=],
            selector, stylesheet)

        local size = 0
        for _, f in ipairs(all_frames) do
            local d, count = { frame = f }, 0

            -- Check if document ready and if follow lib already loaded
            local ret, err = view:eval_js(check_js, d)
            assert(not err, err)

            if ret == "first-run" then
                local _, err = view:eval_js(follow_js, d)
                assert(not err, err)
            end

            if ret then
                count, err = view:eval_js(init_js, d)
                assert(not err, err)
            end

            if count > 0 then
                d.count, size = count, size + count
                table.insert(frames, d)
            end
        end

        -- No hintable items found
        if size == 0 then
            w:set_mode()
            w:notify("No matches...")
            return
        end

        -- Make all the labels
        local labels = label_maker(size)

        -- Give each frame its hint labels
        local offset = 0
        for _, d in ipairs(frames) do
            local show = string.format([=[luakit_follow.show(%q)]=],
                table.concat(labels, " ", offset + 1, offset + d.count))
            local _, err = view:eval_js(show, d)
            assert(not err, err)
            offset = offset + d.count
        end

        focus(w, 0)

        if mode.prompt then
            w:set_prompt(string.format("Follow (%s):", mode.prompt))
        else
            w:set_prompt("Follow:")
        end

        w:set_input("")
    end,

    changed = function (w, text)
        local state = w.follow_state or {}
        local frames, mode = state.frames, state.mode
        local active_count = 0

        -- Make the hint label/text matching patterns
        local pattern_maker = mode.pattern_maker or _M.pattern_maker
        local hint_pat, text_pat = pattern_maker(text)

        local filter = string.format("luakit_follow.filter(%q, %q, %s)",
            hint_pat or "", text_pat or "", ignore_case and "true" or "false")

        for _, d in ipairs(frames) do
            local count, err = assert(state.view:eval_js(filter, d))
            if type(count) == "number" and count > 0 then
                active_count = active_count + count
            end
        end

        -- Focus first matching hint
        focus(w, 0)

        if active_count == 1 and text ~= "" then
            follow(w) -- follow the link
            return
        end
    end,

    leave = function (w)
        local state = w.follow_state or {}
        local view, frames = state.view, state.frames
        if not view or not frames then return end

        for _, d in ipairs(frames) do
            view:eval_js([=[window.luakit_follow.cleanup()]=], d)
        end
    end,
})

local key = lousy.bind.key
add_binds("follow", {
    key({},          "Tab",    function (w) focus(w,  1)        end),
    key({"Shift"},   "Tab",    function (w) focus(w, -1)        end),
    key({},          "Return", function (w) follow(w)           end),
    key({"Shift"},   "Return", function (w) follow_all_hints(w) end),
})

selectors = {
    clickable = 'a, area, textarea, select, input:not([type=hidden]), button',
    focus = 'a, area, textarea, select, input:not([type=hidden]), button, body, applet, object',
    uri = 'a, area',
    desc = '*[title], img[alt], applet[alt], area[alt], input[alt]',
    image = 'img, input[type=image]',
    thumbnail = "a img",
}

evaluators = {
    click = [=[function (element) {
        function mouseEvent(name, element) {
            var mouse_event = document.createEvent("MouseEvent");
            mouse_event.initMouseEvent(name, true, true, window,
                0, 0, 0, 0, 0, false, false, false, false, 0, null);
            element.dispatchEvent(mouse_event);
        }
        function click(ctrl) {
            mouseEvent("mouseover", ctrl);
            mouseEvent("mousedown", ctrl);
            mouseEvent("mouseup", ctrl);
            mouseEvent("click", ctrl);
        }

        var tag = element.tagName;
        if (tag === "INPUT" || tag === "TEXTAREA") {
            var t = element.type.toUpperCase();
            if (t === "RADIO" || t == "CHECKBOX")
                element.checked = !element.checked;
            else if (t === "SUBMIT" || t === "RESET" || t === "BUTTON")
                click(element);
            else {
                element.focus();
                return "form-active";
            }
        } else
            click(element);

        return "root-active";
    }]=],

    focus = [=[function (element) {
        element.focus();
        var tag = element.tagName;
        if (tag == "INPUT" || tag == "TEXTAREA")
            return "form-active";
        return "root-active";
    }]=],

    uri = [=[function (element) {
        return element.src || element.href;
    }]=],

    desc = [=[function (element) {
        return element.title || element.alt;
    }]=],

    src = [=[function (element) {
        return element.src;
    }]=],

    parent_href = [=[function (element) {
        return element.parentNode.href;
    }]=]
}

local buf = lousy.bind.buf
add_binds("normal", {
    buf("^f$", [[Start `follow` mode. Hint all clickable elements
        (as defined by the `follow.selectors.clickable`
        selector) and open links in the current tab.]],
        function (w)
            w:set_mode("follow", {
                selector = "clickable", evaluator = "click",
                func = function (s) w:emit_form_root_active_signal(s) end,
            })
        end),

    -- Open new tab
    buf("^F$", [[Start follow mode. Hint all links (as defined by the
        `follow.selectors.uri` selector) and open links in a new tab.]],
        function (w)
            w:set_mode("follow", {
                prompt = "background tab", selector = "uri", evaluator = "uri",
                func = function (uri)
                    assert(type(uri) == "string")
                    w:new_tab(uri, false)
                end
            })
        end),

    -- Start extended follow mode
    buf("^;$", [[Start `ex-follow` mode. See the [ex-follow](#mode-ex-follow)
        help section for the list of follow modes.]],
        function (w)
            w:set_mode("ex-follow")
        end),

    buf("^g;$", [[Start `ex-follow` mode and stay there until `<Escape>` is
        pressed.]],
        function (w)
            w:set_mode("ex-follow", true)
        end),
})

-- Extended follow mode
new_mode("ex-follow", {
    enter = function (w, persist)
        w.follow_persist = persist
    end,
})

add_binds("ex-follow", {
    key({}, ";", [[Hint all focusable elements (as defined by the
        `follow.selectors.focus` selector) and focus the matched element.]],
        function (w)
            w:set_mode("follow", {
                prompt = "focus", selector = "focus", evaluator = "focus",
                func = function (s) w:emit_form_root_active_signal(s) end,
            })
        end),

    -- Yank element uri or description into primary selection
    key({}, "y", [[Hint all links (as defined by the `follow.selectors.uri`
        selector) and set the primary selection to the matched elements URI.]],
        function (w)
            w:set_mode("follow", {
                prompt = "yank", selector = "uri", evaluator = "uri",
                func = function (uri)
                    assert(type(uri) == "string")
                    uri = string.gsub(uri, " ", "%%20")
                    capi.luakit.selection.primary = uri
                    w:notify("Yanked uri: " .. uri, false)
                end
            })
        end),

    -- Yank element description
    key({}, "Y", [[Hint all links (as defined by the `follow.selectors.uri`
        selector) and set the primary selection to the matched elements URI.]],
        function (w)
            w:set_mode("follow", {
                prompt = "yank desc", selector = "desc", evaluator = "desc",
                func = function (desc)
                    assert(type(desc) == "string")
                    capi.luakit.selection.primary = desc
                    w:notify("Yanked desc: " .. desc)
                end
            })
        end),

    -- Open image src
    key({}, "i", [[Hint all images (as defined by the `follow.selectors.image`
        selector) and open matching image location in the current tab.]],
        function (w)
            w:set_mode("follow", {
                prompt = "open image", selector = "image", evaluator = "src",
                func = function (src)
                    assert(type(src) == "string")
                    w:navigate(src)
                end
            })
        end),

    -- Open image src in new tab
    key({}, "I", [[Hint all images (as defined by the
        `follow.selectors.image` selector) and open matching image location in
        a new tab.]],
        function (w)
            w:set_mode("follow", {
                prompt = "tab image", selector = "image", evaluator = "src",
                func = function (src)
                    assert(type(src) == "string")
                    w:new_tab(src)
                end
            })
        end),

    -- Open thumbnail link
    key({}, "x", [[Hint all thumbnails (as defined by the
        `follow.selectors.thumbnail` selector) and open link in current tab.]],
        function (w)
            w:set_mode("follow", {
                prompt = "open image link",
                selector = "thumbnail", evaluator = "parent_href",
                func = function (uri)
                    assert(type(uri) == "string")
                    w:navigate(uri)
                end
            })
        end),

    -- Open thumbnail link in new tab
    key({}, "X", [[Hint all thumbnails (as defined by the
        `follow.selectors.thumbnail` selector) and open link in a new tab.]],
        function (w)
            w:set_mode("follow", {
                prompt = "tab image link", selector = "thumbnail",
                evaluator = "parent_href",
                func = function (uri)
                    assert(type(uri) == "string")
                    w:new_tab(uri, false)
                end
            })
        end),

    -- Open link
    key({}, "o", [[Hint all links (as defined by the `follow.selectors.uri`
        selector) and open its location in the current tab.]],
        function (w)
            w:set_mode("follow", {
                prompt = "open", selector = "uri", evaluator = "uri",
                func = function (uri)
                    assert(type(uri) == "string")
                    w:navigate(uri)
                end
            })
        end),

    -- Open link in new tab
    key({}, "t", [[Hint all links (as defined by the `follow.selectors.uri`
        selector) and open its location in a new tab.]],
        function (w)
            w:set_mode("follow", {
                prompt = "open tab", selector = "uri", evaluator = "uri",
                func = function (uri)
                    assert(type(uri) == "string")
                    w:new_tab(uri)
                end
            })
        end),

    -- Open link in background tab
    key({}, "b", [[Hint all links (as defined by the `follow.selectors.uri`
        selector) and open its location in a background tab.]],
        function (w)
            w:set_mode("follow", {
                prompt = "background tab", selector = "uri", evaluator = "uri",
                func = function (uri)
                    assert(type(uri) == "string")
                    w:new_tab(uri, false)
                end
            })
        end),

    -- Open link in new window
    key({}, "w", [[Hint all links (as defined by the `follow.selectors.uri`
        selector) and open its location in a new window.]],
        function (w)
            w:set_mode("follow", {
                prompt = "open window", selector = "uri", evaluator = "uri",
                func = function (uri)
                    assert(type(uri) == "string")
                    window.new{uri}
                end
            })
        end),

    -- Set command `:open <uri>`
    key({}, "O", [[Hint all links (as defined by the `follow.selectors.uri`
        selector) and generate a `:open` command with the elements URI.]],
        function (w)
            w:set_mode("follow", {
                prompt = ":open", selector = "uri", evaluator = "uri",
                func = function (uri)
                    assert(type(uri) == "string")
                    w:enter_cmd(":open " .. uri)
                end
            })
        end),

    -- Set command `:tabopen <uri>`
    key({}, "T", [[Hint all links (as defined by the `follow.selectors.uri`
        selector) and generate a `:tabopen` command with the elements URI.]],
        function (w)
            w:set_mode("follow", {
                prompt = ":tabopen", selector = "uri", evaluator = "uri",
                func = function (uri)
                    assert(type(uri) == "string")
                    w:enter_cmd(":tabopen " .. uri)
                end
            })
        end),

    -- Set command `:winopen <uri>`
    key({}, "W", [[Hint all links (as defined by the `follow.selectors.uri`
        selector) and generate a `:winopen` command with the elements URI.]],
        function (w)
            w:set_mode("follow", {
                prompt = ":winopen", selector = "uri", evaluator = "uri",
                func = function (uri)
                    assert(type(uri) == "string")
                    w:enter_cmd(":winopen " .. uri)
                end
            })
        end),
})<|MERGE_RESOLUTION|>--- conflicted
+++ resolved
@@ -211,12 +211,7 @@
         show_hints(html);
     }
 
-<<<<<<< HEAD
-    function filter(hint_pat, text_pat) {
-=======
-
     function filter(hint_pat, text_pat, ignore_case) {
->>>>>>> 303d9831
         var hpat = hint_pat !== "" && hint_pat,
             tpat = text_pat !== "" && text_pat, i = 0, html = "",
             regex_params = "";
@@ -456,22 +451,9 @@
 -- Default pattern style
 pattern_maker = pattern_styles.match_label_re_text
 
-<<<<<<< HEAD
-=======
 -- Ignore case in follow mode by default
 ignore_case = false
 
-local function api(w, frame, action, ...)
-    local mode = w.follow_state.mode
-    if action == "mode-options" then
-        return {
-            selector = mode.selector,
-            stylesheet = mode.stylesheet or stylesheet
-        }
-    end
-end
-
->>>>>>> 303d9831
 local function focus(w, step)
     local state = w.follow_state
     local view, frames, i = state.view, state.frames, state.focus_frame
