--- conflicted
+++ resolved
@@ -115,145 +115,11 @@
     return w;
 }
 
-<<<<<<< HEAD
-static JSValueRef
-webview_registered_function_callback(JSContextRef context, JSObjectRef fun,
-        JSObjectRef UNUSED(thisObject), size_t UNUSED(argumentCount),
-        const JSValueRef* UNUSED(arguments), JSValueRef *exception)
-{
-    lua_State *L = globalconf.L;
-    gpointer ref = JSObjectGetPrivate(fun);
-    // get function
-    luaH_object_push(L, ref);
-    // call function
-    gint ret = lua_pcall(L, 0, 0, 0);
-    // handle errors
-    if (ret != 0) {
-        const gchar *exn_cstring = luaL_checkstring(L, -1);
-        lua_pop(L, 1);
-        JSStringRef exn_js_string = JSStringCreateWithUTF8CString(exn_cstring);
-        JSValueRef exn_js_value = JSValueMakeString(context, exn_js_string);
-        *exception = JSValueToObject(context, exn_js_value, NULL);
-        JSStringRelease(exn_js_string);
-    }
-    return JSValueMakeUndefined(context);
-}
-
-static void
-webview_collect_registered_function(JSObjectRef obj)
-{
-    lua_State *L = globalconf.L;
-    gpointer ref = JSObjectGetPrivate(obj);
-    luaH_object_unref(L, ref);
-}
-
-static void
-webview_register_function(WebKitWebFrame *frame, const gchar *name, gpointer ref)
-{
-    JSGlobalContextRef context = webkit_web_frame_get_global_context(frame);
-    JSStringRef js_name = JSStringCreateWithUTF8CString(name);
-    // prepare callback function
-    JSClassDefinition def = kJSClassDefinitionEmpty;
-    def.callAsFunction = webview_registered_function_callback;
-    def.className = g_strdup(name);
-    def.finalize = webview_collect_registered_function;
-    JSClassRef class = JSClassCreate(&def);
-    JSObjectRef fun = JSObjectMake(context, class, ref);
-    // register with global object
-    JSObjectRef global = JSContextGetGlobalObject(context);
-    JSObjectSetProperty(context, global, js_name, fun, kJSPropertyAttributeDontDelete | kJSPropertyAttributeReadOnly, NULL);
-    // release strings
-    JSStringRelease(js_name);
-    JSClassRelease(class);
-}
-
-static const gchar*
-webview_eval_js(WebKitWebFrame *frame, const gchar *script, const gchar *file)
-{
-    JSGlobalContextRef context;
-    JSObjectRef globalobject;
-    JSStringRef js_file;
-    JSStringRef js_script;
-    JSValueRef js_result;
-    JSValueRef js_exc = NULL;
-    JSStringRef js_result_string;
-    GString *result = g_string_new(NULL);
-    size_t js_result_size;
-
-    context = webkit_web_frame_get_global_context(frame);
-    globalobject = JSContextGetGlobalObject(context);
-
-    /* evaluate the script and get return value*/
-    js_script = JSStringCreateWithUTF8CString(script);
-    js_file = JSStringCreateWithUTF8CString(file);
-    js_result = JSEvaluateScript(context, js_script, globalobject, js_file, 0, &js_exc);
-    if (js_result && !JSValueIsUndefined(context, js_result)) {
-        js_result_string = JSValueToStringCopy(context, js_result, NULL);
-        js_result_size = JSStringGetMaximumUTF8CStringSize(js_result_string);
-
-        if (js_result_size) {
-            gchar js_result_utf8[js_result_size];
-            JSStringGetUTF8CString(js_result_string, js_result_utf8, js_result_size);
-            g_string_assign(result, js_result_utf8);
-        }
-
-        JSStringRelease(js_result_string);
-    }
-    else if (js_exc) {
-        size_t size;
-        JSStringRef prop, val;
-        JSObjectRef exc = JSValueToObject(context, js_exc, NULL);
-
-        g_printf("Exception occured while executing script:\n");
-
-        /* Print file */
-        prop = JSStringCreateWithUTF8CString("sourceURL");
-        val = JSValueToStringCopy(context, JSObjectGetProperty(context, exc, prop, NULL), NULL);
-        size = JSStringGetMaximumUTF8CStringSize(val);
-        if(size) {
-            gchar cstr[size];
-            JSStringGetUTF8CString(val, cstr, size);
-            g_printf("At %s", cstr);
-        }
-        JSStringRelease(prop);
-        JSStringRelease(val);
-
-        /* Print line */
-        prop = JSStringCreateWithUTF8CString("line");
-        val = JSValueToStringCopy(context, JSObjectGetProperty(context, exc, prop, NULL), NULL);
-        size = JSStringGetMaximumUTF8CStringSize(val);
-        if(size) {
-            gchar cstr[size];
-            JSStringGetUTF8CString(val, cstr, size);
-            g_printf(":%s: ", cstr);
-        }
-        JSStringRelease(prop);
-        JSStringRelease(val);
-
-        /* Print message */
-        val = JSValueToStringCopy(context, exc, NULL);
-        size = JSStringGetMaximumUTF8CStringSize(val);
-        if(size) {
-            gchar cstr[size];
-            JSStringGetUTF8CString(val, cstr, size);
-            g_printf("%s\n", cstr);
-        }
-        JSStringRelease(val);
-    }
-
-    /* cleanup */
-    JSStringRelease(js_script);
-    JSStringRelease(js_file);
-
-    return g_string_free(result, FALSE);
-}
-=======
 #include "widgets/webview/javascript.c"
 #include "widgets/webview/frames.c"
 #include "widgets/webview/downloads.c"
 #include "widgets/webview/history.c"
 #include "widgets/webview/scroll.c"
->>>>>>> 3f427307
 
 static gint
 luaH_webview_get_property(lua_State *L)
@@ -350,65 +216,10 @@
 }
 
 static gboolean
-<<<<<<< HEAD
-mime_type_decision_cb(WebKitWebView *v, WebKitWebFrame* UNUSED(f),
-        WebKitNetworkRequest *r, gchar *mime, WebKitWebPolicyDecision *pd,
+resource_request_starting_cb(WebKitWebView* UNUSED(v), 
+        WebKitWebFrame* UNUSED(f), WebKitWebResource* UNUSED(we), 
+        WebKitNetworkRequest *r, WebKitNetworkResponse* UNUSED(response), 
         widget_t *w)
-{
-    lua_State *L = globalconf.L;
-    const gchar *uri = webkit_network_request_get_uri(r);
-
-    luaH_object_push(L, w->ref);
-    lua_pushstring(L, uri);
-    lua_pushstring(L, mime);
-    gint ret = luaH_object_emit_signal(L, -3, "mime-type-decision", 2, 1);
-
-    if (ret && !lua_toboolean(L, -1))
-        /* User responded with false, ignore request */
-        webkit_web_policy_decision_ignore(pd);
-    else if (!webkit_web_view_can_show_mime_type(v, mime))
-        webkit_web_policy_decision_download(pd);
-    else
-        webkit_web_policy_decision_use(pd);
-
-    lua_pop(L, ret + 1);
-    return TRUE;
-}
-
-static void
-frame_destroyed_cb(frame_destroy_callback_t *st)
-{
-    gpointer hash = g_hash_table_lookup(frames_by_view, st->view);
-    /* the view might be destroyed before the frames */
-    if (hash)
-        g_hash_table_remove(hash, st->frame);
-    g_slice_free(frame_destroy_callback_t, st);
-}
-
-static void
-document_load_finished_cb(WebKitWebView *v, WebKitWebFrame *f,
-        widget_t* UNUSED(w))
-{
-    /* add a bogus property to the frame so we get notified when it's destroyed */
-    frame_destroy_callback_t *st = g_slice_new(frame_destroy_callback_t);
-    st->view = v;
-    st->frame = f;
-    g_object_set_data_full(G_OBJECT(f), "dummy-destroy-notify", st,
-            (GDestroyNotify)frame_destroyed_cb);
-    GHashTable *frames = g_hash_table_lookup(frames_by_view, v);
-    g_hash_table_insert(frames, f, NULL);
-}
-
-static gboolean
-resource_request_starting_cb(WebKitWebView* UNUSED(v),
-        WebKitWebFrame* UNUSED(f), WebKitWebResource* UNUSED(we),
-        WebKitNetworkRequest *r, WebKitNetworkResponse* UNUSED(response),
-        widget_t *w)
-=======
-resource_request_starting_cb(WebKitWebView *v, WebKitWebFrame *f,
-        WebKitWebResource *we, WebKitNetworkRequest *r,
-        WebKitNetworkResponse *response, widget_t *w)
->>>>>>> 3f427307
 {
     const gchar *uri = webkit_network_request_get_uri(r);
     lua_State *L = globalconf.L;
@@ -500,21 +311,6 @@
     return view;
 }
 
-<<<<<<< HEAD
-static gboolean
-download_request_cb(WebKitWebView* UNUSED(v), WebKitDownload *dl, widget_t *w)
-{
-    lua_State *L = globalconf.L;
-    luaH_object_push(L, w->ref);
-    luaH_download_push(L, dl);
-    gint ret = luaH_object_emit_signal(L, 1, "download-request", 1, 1);
-    gboolean handled = (ret && lua_toboolean(L, 2));
-    lua_pop(L, 1 + ret);
-    return handled;
-}
-
-=======
->>>>>>> 3f427307
 static void
 link_hover_cb(WebKitWebView* UNUSED(v), const gchar* UNUSED(t),
         const gchar *link, widget_t *w)
