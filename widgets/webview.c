--- conflicted
+++ resolved
@@ -28,77 +28,23 @@
 #include "luah.h"
 #include "widgets/common.h"
 #include "classes/download.h"
-<<<<<<< HEAD
 #include "classes/soup/soup.h"
 #include "common/property.h"
-=======
-#include "classes/soup_auth.h"
-#include <JavaScriptCore/JavaScript.h>
-#include <webkit/webkit.h>
-#include <libsoup/soup.h>
-#include "math.h"
 
 GHashTable *frames_by_view = NULL;
-
-static struct {
-    SoupSession   *session;
-    SoupCookieJar *cookiejar;
-} Soup = { NULL, NULL };
->>>>>>> 8580b480
 
 static struct {
     GSList *refs;
     GSList *items;
 } last_popup = { NULL, NULL };
 
-<<<<<<< HEAD
-GHashTable *webview_properties = NULL;
-property_t webview_properties_table[] = {
-=======
-typedef enum {
-    BOOL,
-    CHAR,
-    INT,
-    FLOAT,
-    DOUBLE,
-    URI,
-} property_value_t;
-
-typedef enum {
-    SETTINGS,
-    WEBKITVIEW,
-    SOUPSESSION,
-    COOKIEJAR,
-} property_scope;
-
-typedef union {
-    gchar    *c;
-    gboolean  b;
-    gdouble   d;
-    gfloat    f;
-    gint      i;
-} temp_value_t;
-
 typedef struct {
     WebKitWebView *v;
     WebKitWebFrame *f;
 } frame_destroy_callback_t;
 
-GHashTable *properties = NULL;
-
-typedef struct {
-    const gchar      *name;
-    property_value_t type;
-    property_scope   scope;
-    gboolean         writable;
-    const gchar      *signame;
-} property_t;
-
-property_t properties_table[] = {
-  { "accept-language",                              CHAR,   SOUPSESSION, TRUE,  NULL },
-  { "accept-language-auto",                         BOOL,   SOUPSESSION, TRUE,  NULL },
-  { "accept-policy",                                INT,    COOKIEJAR,   TRUE,  NULL },
->>>>>>> 8580b480
+GHashTable *webview_properties = NULL;
+property_t webview_properties_table[] = {
   { "auto-load-images",                             BOOL,   SETTINGS,    TRUE,  NULL },
   { "auto-resize-window",                           BOOL,   SETTINGS,    TRUE,  NULL },
   { "auto-shrink-images",                           BOOL,   SETTINGS,    TRUE,  NULL },
@@ -1316,17 +1262,11 @@
     if (!globalconf.webviews)
         globalconf.webviews = g_ptr_array_new();
 
-<<<<<<< HEAD
-=======
     /* keep a hash of all views and their frames */
     if (!frames_by_view)
-        frames_by_view = g_hash_table_new_full(g_direct_hash, g_direct_equal, NULL, (GDestroyNotify) g_hash_table_destroy);
-
-    /* init soup session & cookies */
-    if (!Soup.session)
-        init_soup();
-
->>>>>>> 8580b480
+        frames_by_view = g_hash_table_new_full(g_direct_hash, g_direct_equal, 
+            NULL, (GDestroyNotify) g_hash_table_destroy);
+
     GtkWidget *view = webkit_web_view_new();
     w->widget = gtk_scrolled_window_new(NULL, NULL);
     g_object_set_data(G_OBJECT(w->widget), "lua_widget", w);
