--- conflicted
+++ resolved
@@ -76,43 +76,14 @@
     {
       LUAKIT_WIDGET_INDEX_COMMON
 
-<<<<<<< HEAD
       /* push class methods */
       PF_CASE(PACK_START,   luaH_box_pack_start)
       PF_CASE(PACK_END,     luaH_box_pack_end)
+      PF_CASE(REMOVE,       luaH_container_remove)
       /* push boolean properties */
       PB_CASE(HOMOGENEOUS,  gtk_box_get_homogeneous(GTK_BOX(w->widget)))
       /* push string properties */
       PN_CASE(SPACING,      gtk_box_get_spacing(GTK_BOX(w->widget)))
-=======
-      case L_TK_PACK_START:
-        lua_pushcfunction(L, luaH_box_pack_start);
-        return 1;
-
-      case L_TK_PACK_END:
-        lua_pushcfunction(L, luaH_box_pack_end);
-        return 1;
-
-      case L_TK_REMOVE:
-        lua_pushcfunction(L, luaH_container_remove);
-        return 1;
-
-      case L_TK_HOMOGENEOUS:
-        lua_pushboolean(L, gtk_box_get_homogeneous(GTK_BOX(w->widget)));
-        return 1;
-
-      case L_TK_SPACING:
-        lua_pushnumber(L, gtk_box_get_spacing(GTK_BOX(w->widget)));
-        return 1;
-
-      case L_TK_SHOW:
-        lua_pushcfunction(L, luaH_widget_show);
-        return 1;
-
-      case L_TK_HIDE:
-        lua_pushcfunction(L, luaH_widget_hide);
-        return 1;
->>>>>>> bab5f2ea
 
       default:
         break;
