/*
 * widgets/box.c - gtk hbox & vbox container widgets
 *
 * Copyright (C) 2010 Mason Larobina <mason.larobina@gmail.com>
 * Copyright (C) 2007-2009 Julien Danjou <julien@danjou.info>
 *
 * This program is free software: you can redistribute it and/or modify
 * it under the terms of the GNU General Public License as published by
 * the Free Software Foundation, either version 3 of the License, or
 * (at your option) any later version.
 *
 * This program is distributed in the hope that it will be useful,
 * but WITHOUT ANY WARRANTY; without even the implied warranty of
 * MERCHANTABILITY or FITNESS FOR A PARTICULAR PURPOSE.  See the
 * GNU General Public License for more details.
 *
 * You should have received a copy of the GNU General Public License
 * along with this program.  If not, see <http://www.gnu.org/licenses/>.
 *
 */

/* TODO
<<<<<<< HEAD
 *  - Add `reorder(child, index)` method to re-order child widgets
=======
 *  - Add `remove(child)` method to remove child widgets from the box
>>>>>>> d386d031
 *  - Add `get_children()` method to return a table of widgets in the box
 *  - In the box destructor function detach all child windows
 */


#include "luah.h"
#include "widgets/common.h"

/* direct wrapper around gtk_box_reorder_child */
static gint
luaH_box_reorder_child(lua_State *L)
{
    widget_t *w = luaH_checkudata(L, 1, &widget_class);
    widget_t *child = luaH_checkudata(L, 2, &widget_class);
    gint position = luaL_checknumber(L, 3);
    gtk_box_reorder_child(GTK_BOX(w->widget), GTK_WIDGET(child->widget),
        position);
    return 0;
}

/* direct wrapper around gtk_box_pack_start */
static gint
luaH_box_pack_start(lua_State *L)
{
    widget_t *w = luaH_checkudata(L, 1, &widget_class);
    widget_t *child = luaH_checkudata(L, 2, &widget_class);
    gboolean expand = luaH_checkboolean(L, 3);
    gboolean fill = luaH_checkboolean(L, 4);
    guint padding = luaL_checknumber(L, 5);
    gtk_box_pack_start(GTK_BOX(w->widget), GTK_WIDGET(child->widget),
        expand, fill, padding);
    return 0;
}

/* direct wrapper around gtk_box_pack_end */
static gint
luaH_box_pack_end(lua_State *L)
{
    widget_t *w = luaH_checkudata(L, 1, &widget_class);
    widget_t *child = luaH_checkudata(L, 2, &widget_class);
    gboolean expand = luaH_checkboolean(L, 3);
    gboolean fill = luaH_checkboolean(L, 4);
    guint padding = luaL_checknumber(L, 5);
    gtk_box_pack_end(GTK_BOX(w->widget), GTK_WIDGET(child->widget),
        expand, fill, padding);
    return 0;
}

/* direct wrapper around gtk_container_remove */
static gint
luaH_container_remove(lua_State *L)
{
    widget_t *w = luaH_checkudata(L, 1, &widget_class);
    widget_t *child = luaH_checkudata(L, 2, &widget_class);
    gtk_container_remove(GTK_CONTAINER(w->widget), GTK_WIDGET(child->widget));
    return 0;
}

static gint
luaH_box_index(lua_State *L, luakit_token_t token)
{
    widget_t *w = luaH_checkudata(L, 1, &widget_class);

    switch(token)
    {
      LUAKIT_WIDGET_INDEX_COMMON

<<<<<<< HEAD
      /* push class methods */
      PF_CASE(PACK_START,   luaH_box_pack_start)
      PF_CASE(PACK_END,     luaH_box_pack_end)
      PF_CASE(REMOVE,       luaH_container_remove)
      /* push boolean properties */
      PB_CASE(HOMOGENEOUS,  gtk_box_get_homogeneous(GTK_BOX(w->widget)))
      /* push string properties */
      PN_CASE(SPACING,      gtk_box_get_spacing(GTK_BOX(w->widget)))
=======
      case L_TK_REORDER_CHILD:
        lua_pushcfunction(L, luaH_box_reorder_child);

      case L_TK_PACK_START:
        lua_pushcfunction(L, luaH_box_pack_start);
        return 1;

      case L_TK_PACK_END:
        lua_pushcfunction(L, luaH_box_pack_end);
        return 1;

      case L_TK_HOMOGENEOUS:
        lua_pushboolean(L, gtk_box_get_homogeneous(GTK_BOX(w->widget)));
        return 1;

      case L_TK_SPACING:
        lua_pushnumber(L, gtk_box_get_spacing(GTK_BOX(w->widget)));
        return 1;

      case L_TK_SHOW:
        lua_pushcfunction(L, luaH_widget_show);
        return 1;

      case L_TK_HIDE:
        lua_pushcfunction(L, luaH_widget_hide);
        return 1;
>>>>>>> d386d031

      default:
        break;
    }
    return 0;
}

static gint
luaH_box_newindex(lua_State *L, luakit_token_t token)
{
    widget_t *w = luaH_checkudata(L, 1, &widget_class);

    switch(token)
    {
      case L_TK_HOMOGENEOUS:
        gtk_box_set_homogeneous(GTK_BOX(w->widget), luaH_checkboolean(L, 3));
        break;

      case L_TK_SPACING:
        gtk_box_set_spacing(GTK_BOX(w->widget), luaL_checknumber(L, 3));
        break;

      default:
        return 0;
    }

    return luaH_object_emit_property_signal(L, 1);
}

#define BOX_WIDGET_CONSTRUCTOR(type)                                         \
    widget_t *                                                               \
    widget_##type(widget_t *w)                                               \
    {                                                                        \
        w->index = luaH_box_index;                                           \
        w->newindex = luaH_box_newindex;                                     \
        w->destructor = widget_destructor;                                   \
        w->widget = gtk_##type##_new(FALSE, 0);                              \
        g_object_set_data(G_OBJECT(w->widget), "widget", (gpointer) w);      \
        gtk_widget_show(w->widget);                                          \
        g_object_connect((GObject*)w->widget,                                \
          "signal::add",        add_cb,        w,                            \
          "signal::parent-set", parent_set_cb, w,                            \
          "signal::remove",     remove_cb,     w,                            \
          NULL);                                                             \
        return w;                                                            \
    }

BOX_WIDGET_CONSTRUCTOR(vbox)
BOX_WIDGET_CONSTRUCTOR(hbox)

#undef BOX_WIDGET_CONSTRUCTOR

// vim: ft=c:et:sw=4:ts=8:sts=4:tw=80<|MERGE_RESOLUTION|>--- conflicted
+++ resolved
@@ -20,11 +20,6 @@
  */
 
 /* TODO
-<<<<<<< HEAD
- *  - Add `reorder(child, index)` method to re-order child widgets
-=======
- *  - Add `remove(child)` method to remove child widgets from the box
->>>>>>> d386d031
  *  - Add `get_children()` method to return a table of widgets in the box
  *  - In the box destructor function detach all child windows
  */
@@ -92,43 +87,15 @@
     {
       LUAKIT_WIDGET_INDEX_COMMON
 
-<<<<<<< HEAD
       /* push class methods */
       PF_CASE(PACK_START,   luaH_box_pack_start)
       PF_CASE(PACK_END,     luaH_box_pack_end)
       PF_CASE(REMOVE,       luaH_container_remove)
+      PF_CASE(REORDER,      luaH_box_reorder_child)
       /* push boolean properties */
       PB_CASE(HOMOGENEOUS,  gtk_box_get_homogeneous(GTK_BOX(w->widget)))
       /* push string properties */
       PN_CASE(SPACING,      gtk_box_get_spacing(GTK_BOX(w->widget)))
-=======
-      case L_TK_REORDER_CHILD:
-        lua_pushcfunction(L, luaH_box_reorder_child);
-
-      case L_TK_PACK_START:
-        lua_pushcfunction(L, luaH_box_pack_start);
-        return 1;
-
-      case L_TK_PACK_END:
-        lua_pushcfunction(L, luaH_box_pack_end);
-        return 1;
-
-      case L_TK_HOMOGENEOUS:
-        lua_pushboolean(L, gtk_box_get_homogeneous(GTK_BOX(w->widget)));
-        return 1;
-
-      case L_TK_SPACING:
-        lua_pushnumber(L, gtk_box_get_spacing(GTK_BOX(w->widget)));
-        return 1;
-
-      case L_TK_SHOW:
-        lua_pushcfunction(L, luaH_widget_show);
-        return 1;
-
-      case L_TK_HIDE:
-        lua_pushcfunction(L, luaH_widget_hide);
-        return 1;
->>>>>>> d386d031
 
       default:
         break;
