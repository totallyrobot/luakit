--- conflicted
+++ resolved
@@ -150,14 +150,12 @@
 
     switch(token)
     {
-<<<<<<< HEAD
       LUAKIT_WIDGET_BIN_NEWINDEX_COMMON(w)
-=======
+
       case L_TK_DECORATED:
         gtk_window_set_decorated(GTK_WINDOW(w->widget),
                 luaH_checkboolean(L, 3));
         break;
->>>>>>> b4738e96
 
       case L_TK_TITLE:
         gtk_window_set_title(GTK_WINDOW(w->widget),
