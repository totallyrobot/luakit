--- conflicted
+++ resolved
@@ -46,7 +46,6 @@
 bookmarks.load()
 bookmarks.dump_html()
 
-<<<<<<< HEAD
 -- Init downloads lib
 require "downloads"
 downloads.dir = luakit.get_special_dir("DOWNLOAD") or (os.getenv("HOME") .. "/downloads")
@@ -84,8 +83,6 @@
     downloads.warn_file(f, m, wi)
 end
 
-window.new(uris)
-=======
 -- Restore last saved session
 local w = (session and session.restore())
 if w then
@@ -95,6 +92,5 @@
 else
     window.new(uris)
 end
->>>>>>> fb6495e9
 
 -- vim: et:sw=4:ts=8:sts=4:tw=80