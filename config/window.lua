------------------
-- Window class --
------------------

require "downloads"

-- Window class table
window = {}

-- Widget construction aliases
local function entry()    return widget{type="entry"}    end
local function eventbox() return widget{type="eventbox"} end
local function hbox()     return widget{type="hbox"}     end
local function label()    return widget{type="label"}    end
local function notebook() return widget{type="notebook"} end
local function vbox()     return widget{type="vbox"}     end

-- Build and pack window widgets
function window.build()
    -- Create a table for widgets and state variables for a window
    local w = {
        win    = widget{type="window"},
        ebox   = eventbox(),
        layout = vbox(),
        tabs   = notebook(),
        -- Tab bar widgets
        tbar = {
            layout = hbox(),
            ebox   = eventbox(),
            titles = { },
        },
        dbar = downloads.create_bar(theme),
        -- Status bar widgets
        sbar = {
            layout = hbox(),
            ebox   = eventbox(),
            -- Left aligned widgets
            l = {
                layout = hbox(),
                ebox   = eventbox(),
                uri    = label(),
                loaded = label(),
            },
            -- Fills space between the left and right aligned widgets
            sep = eventbox(),
            -- Right aligned widgets
            r = {
                layout = hbox(),
                ebox   = eventbox(),
                buf    = label(),
                ssl    = label(),
                tabi   = label(),
                scroll = label(),
            },
        },
        -- Input bar widgets
        ibar = {
            layout  = hbox(),
            ebox    = eventbox(),
            prompt  = label(),
            input   = entry(),
        },
    }

    -- Assemble window
    w.ebox:set_child(w.layout)
    w.win:set_child(w.ebox)

    -- Pack tab bar
    local t = w.tbar
    t.ebox:set_child(t.layout, false, false, 0)
    w.layout:pack_start(t.ebox, false, false, 0)

    -- Pack notebook
    w.layout:pack_start(w.tabs, true, true, 0)

    -- Pack download bar
    local d = w.dbar
    w.layout:pack_start(d.ebox,   false, false, 0)

    -- Pack left-aligned statusbar elements
    local l = w.sbar.l
    l.layout:pack_start(l.uri,    false, false, 0)
    l.layout:pack_start(l.loaded, false, false, 0)
    l.ebox:set_child(l.layout)

    -- Pack right-aligned statusbar elements
    local r = w.sbar.r
    r.layout:pack_start(r.buf,    false, false, 0)
    r.layout:pack_start(r.ssl,    false, false, 0)
    r.layout:pack_start(r.tabi,   false, false, 0)
    r.layout:pack_start(r.scroll, false, false, 0)
    r.ebox:set_child(r.layout)

    -- Pack status bar elements
    local s = w.sbar
    s.layout:pack_start(l.ebox,   false, false, 0)
    s.layout:pack_start(s.sep,    true,  true,  0)
    s.layout:pack_start(r.ebox,   false, false, 0)
    s.ebox:set_child(s.layout)
    w.layout:pack_start(s.ebox,   false, false, 0)

    -- Pack input bar
    local i = w.ibar
    i.layout:pack_start(i.prompt, false, false, 0)
    i.layout:pack_start(i.input,  true,  true,  0)
    i.ebox:set_child(i.layout)
    w.layout:pack_start(i.ebox,    false, false, 0)

    -- Other settings
    i.input.show_frame = false
    w.tabs.show_tabs = false
    l.loaded:hide()
    l.uri.selectable = true
    r.ssl:hide()

    return w
end

-- Table of functions to call on window creation. Normally used to add signal
-- handlers to the new windows widgets.
window.init_funcs = {
    -- Attach notebook widget signals
    notebook_signals = function (w)
        w.tabs:add_signal("page-added", function (nbook, view, idx)
            w:update_tab_count(idx)
            w:update_tab_labels()
        end)
        w.tabs:add_signal("switch-page", function (nbook, view, idx)
            w:set_mode()
            w:update_tab_count(idx)
            w:update_win_title(view)
            w:update_uri(view)
            w:update_progress(view)
            w:update_tab_labels(idx)
            w:update_buf()
            w:update_ssl(view)
        end)
    end,

    last_win_check = function (w)
        w.win:add_signal("destroy", function ()
            -- call the quit function if this was the last window left
            if #luakit.windows == 0 then luakit.quit() end
        end)
    end,

    key_press_match = function (w)
        w.win:add_signal("key-press", function (_, mods, key)
            -- Reset command line completion
            if w:get_mode() == "command" and key ~= "Tab" and w.compl_start then
                w:update_uri()
                w.compl_index = 0
            end

            if w:hit(mods, key) then
                return true
            end
        end)
    end,

    apply_window_theme = function (w)
        local theme = lousy.theme.get()
        local s, i  = w.sbar, w.ibar

        -- Set foregrounds
        for wi, v in pairs({
            [s.l.uri]    = theme.uri_sbar_fg,
            [s.l.loaded] = theme.loaded_sbar_fg,
            [s.r.buf]    = theme.buf_sbar_fg,
            [s.r.tabi]   = theme.tabi_sbar_fg,
            [s.r.scroll] = theme.scroll_sbar_fg,
            [i.prompt]   = theme.prompt_ibar_fg,
            [i.input]    = theme.input_ibar_fg,
        }) do wi.fg = v end

        -- Set backgrounds
        for wi, v in pairs({
            [s.l.ebox]   = theme.sbar_bg,
            [s.r.ebox]   = theme.sbar_bg,
            [s.sep]      = theme.sbar_bg,
            [s.ebox]     = theme.sbar_bg,
            [i.ebox]     = theme.ibar_bg,
            [i.input]    = theme.input_ibar_bg,
        }) do wi.bg = v end

        -- Set fonts
        for wi, v in pairs({
            [s.l.uri]    = theme.uri_sbar_font,
            [s.l.loaded] = theme.loaded_sbar_font,
            [s.r.buf]    = theme.buf_sbar_font,
            [s.r.ssl]    = theme.ssl_sbar_font,
            [s.r.tabi]   = theme.tabi_sbar_font,
            [s.r.scroll] = theme.scroll_sbar_font,
            [i.prompt]   = theme.prompt_ibar_font,
            [i.input]    = theme.input_ibar_font,
        }) do wi.font = v end
    end,
}

-- Helper functions which operate on the window widgets or structure.
window.methods = {
    -- Return the widget in the currently active tab
    get_current = function (w)       return w.tabs:atindex(w.tabs:current())       end,
    -- Check if given widget is the widget in the currently active tab
    is_current  = function (w, wi)   return w.tabs:indexof(wi) == w.tabs:current() end,

    get_tab_title = function (w, view)
        if not view then view = w:get_current() end
        return view:get_prop("title") or view.uri or "(Untitled)"
    end,

    new_tab = function (w, uri)
        local view = webview.new(w, uri)
        w.tabs:append(view)
        w:update_tab_count()
        return view
    end,

    -- Wrapper around the bind plugin's hit method
    hit = function (w, mods, key)
        local caught, newbuf = lousy.bind.hit(w.binds or {}, mods, key, w.buffer, w:is_mode("normal"), w)
        if w.win then
            w.buffer = newbuf
            w:update_buf()
        end
        return caught
    end,

    -- Wrapper around the bind plugin's match_cmd method
    match_cmd = function (w, buffer)
        return lousy.bind.match_cmd(binds.commands, buffer, w)
    end,

    -- enter command or characters into command line
    enter_cmd = function (w, cmd)
        local i = w.ibar.input
        w:set_mode("command")
        i.text = cmd
        i:set_position(-1)
    end,

    -- insert a string into the command line at the current cursor position
    insert_cmd = function (w, str)
        if not str then return end
        local i = w.ibar.input
        local text = i.text
        local pos = i:get_position()
        local left, right = string.sub(text, 1, pos), string.sub(text, pos+1)
        i.text = left .. str .. right
        i:set_position(pos + #str + 1)
    end,

    -- Command line completion of available commands
    cmd_completion = function (w)
        local i = w.ibar.input
        local s = w.sbar.l.uri
        local cmpl = {}

        -- Get last completion (is reset on key press other than <Tab>)
        if not w.compl_start or w.compl_index == 0 then
            w.compl_start = "^" .. string.sub(i.text, 2)
            w.compl_index = 1
        end

        -- Get suitable commands
        for _, b in ipairs(binds.commands) do
            for _, c in pairs(b.commands) do
                if c and string.match(c, w.compl_start) then
                    table.insert(cmpl, c)
                end
            end
        end

        table.sort(cmpl)

        if #cmpl > 0 then
            local text = ""
            for index, comp in pairs(cmpl) do
                if index == w.compl_index then
                    i.text = ":" .. comp .. " "
                    i:set_position(-1)
                end
                if text ~= "" then
                    text = text .. " | "
                end
                text = text .. comp
            end

            -- cycle through all possible completions
            if w.compl_index == #cmpl then
                w.compl_index = 1
            else
                w.compl_index = w.compl_index + 1
            end
            s.text = lousy.util.escape(text)
        end
    end,

    del_word = function (w)
        local i = w.ibar.input
        local text = i.text
        local pos = i:get_position()
        if text and #text > 1 and pos > 1 then
            local left, right = string.sub(text, 2, pos), string.sub(text, pos+1)
            if not string.find(left, "%s") then
                left = ""
            elseif string.find(left, "%w+%s*$") then
                left = string.sub(left, 0, string.find(left, "%w+%s*$") - 1)
            elseif string.find(left, "%W+%s*$") then
                left = string.sub(left, 0, string.find(left, "%W+%s*$") - 1)
            end
            i.text =  string.sub(text, 1, 1) .. left .. right
            i:set_position(#left + 2)
        end
    end,

    del_line = function (w)
        local i = w.ibar.input
        if i.text ~= ":" then
            i.text = ":"
            i:set_position(-1)
        end
    end,

    -- Search history adding
    srch_hist_add = function (w, srch)
        if not w.srch_hist then w.srch_hist = {} end
        -- Check overflow
        local max_hist = globals.max_srch_history or 100
        if #w.srch_hist > (max_hist + 5) then
            while #w.srch_hist > max_hist do
                table.remove(w.srch_hist, 1)
            end
        end
        table.insert(w.srch_hist, srch)
    end,

    -- Search history traversing
    srch_hist_prev = function (w)
        if not w.srch_hist then w.srch_hist = {} end
        if not w.srch_hist_cursor then
            w.srch_hist_cursor = #w.srch_hist + 1
            w.srch_hist_current = w.ibar.input.text
        end
        local c = w.srch_hist_cursor - 1
        if w.srch_hist[c] then
            w.srch_hist_cursor = c
            w.ibar.input.text = w.srch_hist[c]
            w.ibar.input:set_position(-1)
        end
    end,

    srch_hist_next = function (w)
        if not w.srch_hist then w.srch_hist = {} end
        local c = (w.srch_hist_cursor or #w.srch_hist) + 1
        if w.srch_hist[c] then
            w.srch_hist_cursor = c
            w.ibar.input.text = w.srch_hist[c]
            w.ibar.input:set_position(-1)
        elseif w.srch_hist_current then
            w.srch_hist_cursor = nil
            w.ibar.input.text = w.srch_hist_current
            w.ibar.input:set_position(-1)
        end
    end,

    -- Command history adding
    cmd_hist_add = function (w, cmd)
        if not w.cmd_hist then w.cmd_hist = {} end
        -- Make sure history doesn't overflow
        local max_hist = globals.max_cmd_hist or 100
        if #w.cmd_hist > (max_hist + 5) then
            while #w.cmd_hist > max_hist do
                table.remove(w.cmd_hist, 1)
            end
        end
        table.insert(w.cmd_hist, cmd)
    end,

    -- Command history traversing
    cmd_hist_prev = function (w)
        if not w.cmd_hist then w.cmd_hist = {} end
        if not w.cmd_hist_cursor then
            w.cmd_hist_cursor = #w.cmd_hist + 1
            w.cmd_hist_current = w.ibar.input.text
        end
        local c = w.cmd_hist_cursor - 1
        if w.cmd_hist[c] then
            w.cmd_hist_cursor = c
            w.ibar.input.text = w.cmd_hist[c]
            w.ibar.input:set_position(-1)
        end
    end,

    cmd_hist_next = function (w)
        if not w.cmd_hist then w.cmd_hist = {} end
        local c = (w.cmd_hist_cursor or #w.cmd_hist) + 1
        if w.cmd_hist[c] then
            w.cmd_hist_cursor = c
            w.ibar.input.text = w.cmd_hist[c]
            w.ibar.input:set_position(-1)
        elseif w.cmd_hist_current then
            w.cmd_hist_cursor = nil
            w.ibar.input.text = w.cmd_hist_current
            w.ibar.input:set_position(-1)
        end
    end,

    -- GUI content update functions
    update_tab_count = function (w, i, t)
        w.sbar.r.tabi.text = string.format("[%d/%d]", i or w.tabs:current(), t or w.tabs:count())
    end,

    update_win_title = function (w, view)
        if not view then view = w:get_current() end
        local title = view:get_prop("title")
        local uri = view.uri
        if not title and not uri then
            w.win.title = "luakit"
        else
            w.win.title = (title or "luakit") .. " - " .. (uri or "about:blank")
        end
    end,

    update_uri = function (w, view, uri)
        if not view then view = w:get_current() end
        w.sbar.l.uri.text = lousy.util.escape((uri or (view and view.uri) or "about:blank"))
    end,

    update_progress = function (w, view, p)
        if not view then view = w:get_current() end
        if not p then p = view:get_prop("progress") end
        local loaded = w.sbar.l.loaded
        if not view:loading() or p == 1 then
            loaded:hide()
        else
            loaded:show()
            loaded.text = string.format("(%d%%)", p * 100)
        end
    end,

    update_scroll = function (w, view)
        if not view then view = w:get_current() end
        local scroll = w.sbar.r.scroll
        if view then
            local val, max = view:get_scroll_vert()
            if max == 0 then val = "All"
            elseif val == 0 then val = "Top"
            elseif val == max then val = "Bot"
            else val = string.format("%2d%%", (val/max) * 100)
            end
            if scroll.text ~= val then scroll.text = val end
            scroll:show()
        else
            scroll:hide()
        end
    end,

    update_ssl = function (w, view)
        if not view then view = w:get_current() end
        local trusted = view:ssl_trusted()
        local theme = lousy.theme.get()
        local ssl = w.sbar.r.ssl
        if trusted ~= nil and not w.checking_ssl then
            ssl.fg = theme.notrust_fg
            ssl.text = "(nocheck)"
            ssl:show()
        elseif trusted == true then
            ssl.fg = theme.trust_fg
            ssl.text = "(trust)"
            ssl:show()
        elseif trusted == false then
            ssl.fg = theme.notrust_fg
            ssl.text = "(notrust)"
            ssl:show()
        else
            ssl:hide()
        end
    end,

    update_buf = function (w)
        local buf = w.sbar.r.buf
        if w.buffer then
            buf.text = lousy.util.escape(string.format(" %-3s", w.buffer))
            buf:show()
        else
            buf:hide()
        end
    end,

    update_binds = function (w, mode)
        -- Generate the list of active key & buffer binds for this mode
        w.binds = lousy.util.table.join(binds.mode_binds[mode], binds.mode_binds.all)
        -- Clear & hide buffer
        w.buffer = nil
        w:update_buf()
    end,

    -- Tab label functions
    -- TODO: Move these functions into a module (I.e. lousy.widget.tablist)
    make_tab_label = function (w, pos)
        local theme = lousy.theme.get()
        local t = {
            label  = label(),
            sep    = eventbox(),
            ebox   = eventbox(),
            layout = hbox(),
        }
        t.label.font = theme.tab_font
        t.label:set_width(1)
        t.layout:pack_start(t.label, true,  true, 0)
        t.layout:pack_start(t.sep,   false,  false, 0)
        t.ebox:set_child(t.layout)
        t.ebox:add_signal("button-release", function (e, m, b)
            if b == 1 then
                w.tabs:switch(pos)
                return true
            elseif b == 2 then
                w:close_tab(w.tabs:atindex(pos))
                return true
            end
        end)
        return t
    end,

    destroy_tab_label = function (w, t)
        if not t then t = table.remove(w.tbar.titles) end
        -- Destroy widgets without their own windows first (I.e. labels)
        for _, wi in ipairs{ t.label, t.sep, t.ebox, t.layout } do wi:destroy() end
    end,

    update_tab_labels = function (w, current)
        local tb = w.tbar
        local count, current = w.tabs:count(), current or w.tabs:current()
        tb.ebox:hide()

        -- Leave the tablist hidden if there is only one tab open
        if count <= 1 then
            return nil
        end

        if count ~= #tb.titles then
            -- Grow the number of labels
            while count > #tb.titles do
                local t = w:make_tab_label(#tb.titles + 1)
                tb.layout:pack_start(t.ebox, true, true,  0)
                table.insert(tb.titles, t)
            end
            -- Prune number of labels
            while count < #tb.titles do
                w:destroy_tab_label()
            end
        end

        if count ~= 0 then
            for i = 1, count do
                local view = w.tabs:atindex(i)
                local t = tb.titles[i]
                local title = " " ..i.. " "..w:get_tab_title(view)
                t.label.text = lousy.util.escape(string.format("%-40s", title))
                w:apply_tablabel_theme(t, i == current)
            end
        end
        tb.ebox:show()
    end,

    -- Theme functions
    apply_tablabel_theme = function (w, t, selected)
        local theme = lousy.theme.get()
        selected = (selected and "_selected") or ""
<<<<<<< HEAD
        trust = (trust == true and "_trust") or (trust == false and "_notrust") or ""
        t.label.fg = theme[string.format("tab%s%s_fg", selected, trust)]
        t.ebox.bg = theme[string.format("tab%s%s_bg", selected, trust)]
    end,

    apply_window_theme = function (w)
        local theme   = lousy.theme.get()
        local s, i, d = w.sbar, w.ibar, w.dbar

        -- Set foregrounds
        for wi, v in pairs({
            [s.l.uri]       = theme.uri_sbar_fg,
            [s.l.loaded]    = theme.sbar_loaded_fg,
            [s.r.buf]       = theme.buf_sbar_fg,
            [s.r.tabi]      = theme.tabi_sbar_fg,
            [s.r.scroll]    = theme.scroll_sbar_fg,
            [i.prompt]      = theme.prompt_ibar_fg,
            [i.input]       = theme.input_ibar_fg,
            [d.clear.label] = theme.clear_downloadbar_fg,
        }) do wi.fg = v end

        -- Set backgrounds
        for wi, v in pairs({
            [s.l.ebox]     = theme.sbar_bg,
            [s.r.ebox]     = theme.sbar_bg,
            [s.sep]        = theme.sbar_bg,
            [s.ebox]       = theme.sbar_bg,
            [i.ebox]       = theme.ibar_bg,
            [i.input]      = theme.input_ibar_bg,
            [d.ebox]       = theme.dbar_bg,
            [d.clear.ebox] = theme.dbar_bg,
        }) do wi.bg = v end

        -- Set fonts
        for wi, v in pairs({
            [s.l.uri]       = theme.uri_sbar_font,
            [s.l.loaded]    = theme.sbar_loaded_font,
            [s.r.buf]       = theme.buf_sbar_font,
            [s.r.tabi]      = theme.tabi_sbar_font,
            [s.r.scroll]    = theme.scroll_sbar_font,
            [i.prompt]      = theme.prompt_ibar_font,
            [i.input]       = theme.input_ibar_font,
            [d.clear.label] = theme.clear_downloadbar_font,
        }) do wi.font = v end
=======
        t.label.fg = theme[string.format("tab%s_fg", selected)]
        t.ebox.bg = theme[string.format("tab%s_bg", selected)]
>>>>>>> 95c060b1
    end,

    close_win = function (w)
        -- Close all tabs
        while w.tabs:count() ~= 0 do
            w:close_tab()
        end

        -- Recursively remove widgets from window
        local children = lousy.util.recursive_remove(w.win)
        -- Destroy all widgets
        for i, c in ipairs(lousy.util.table.join(children, {w.win})) do
            if c.hide then c:hide() end
            c:destroy()
        end

        -- Clear window struct
        w = setmetatable(w, {})
        for k, _ in pairs(w) do w[k] = nil end

        -- Quit if closed last window
        if #luakit.windows == 0 then luakit.quit() end
    end,
}

-- Ordered list of class index functions. Other classes (E.g. webview) are able
-- to add their own index functions to this list.
window.indexes = {
    -- Find function in window.methods first
    function (w, k) return window.methods[k] end
}

-- Create new window
function window.new(uris)
    local w = window.build()

    -- Set window metatable
    setmetatable(w, {
        __index = function (_, k)
            -- Check widget structure first
            local v = rawget(w, k)
            if v then return v end
            -- Call each window index function
            for _, index in ipairs(window.indexes) do
                v = index(w, k)
                if v then return v end
            end
        end,
    })

    -- Call window init functions
    for _, func in pairs(window.init_funcs) do
        func(w)
    end

    -- Populate notebook with tabs
    for _, uri in ipairs(uris or {}) do
        w:new_tab(uri)
    end

    -- Make sure something is loaded
    if w.tabs:count() == 0 then
        w:new_tab(globals.homepage)
    end

    -- Set initial mode
    w:set_mode()

    return w
end

-- vim: et:sw=4:ts=8:sts=4:tw=80<|MERGE_RESOLUTION|>--- conflicted
+++ resolved
@@ -161,7 +161,7 @@
 
     apply_window_theme = function (w)
         local theme = lousy.theme.get()
-        local s, i  = w.sbar, w.ibar
+        local s, i, d = w.sbar, w.ibar, w.dbar
 
         -- Set foregrounds
         for wi, v in pairs({
@@ -172,6 +172,7 @@
             [s.r.scroll] = theme.scroll_sbar_fg,
             [i.prompt]   = theme.prompt_ibar_fg,
             [i.input]    = theme.input_ibar_fg,
+            [d.clear.label] = theme.clear_downloadbar_fg,
         }) do wi.fg = v end
 
         -- Set backgrounds
@@ -182,6 +183,8 @@
             [s.ebox]     = theme.sbar_bg,
             [i.ebox]     = theme.ibar_bg,
             [i.input]    = theme.input_ibar_bg,
+            [d.ebox]       = theme.dbar_bg,
+            [d.clear.ebox] = theme.dbar_bg,
         }) do wi.bg = v end
 
         -- Set fonts
@@ -194,6 +197,7 @@
             [s.r.scroll] = theme.scroll_sbar_font,
             [i.prompt]   = theme.prompt_ibar_font,
             [i.input]    = theme.input_ibar_font,
+            [d.clear.label] = theme.clear_downloadbar_font,
         }) do wi.font = v end
     end,
 }
@@ -569,55 +573,8 @@
     apply_tablabel_theme = function (w, t, selected)
         local theme = lousy.theme.get()
         selected = (selected and "_selected") or ""
-<<<<<<< HEAD
-        trust = (trust == true and "_trust") or (trust == false and "_notrust") or ""
-        t.label.fg = theme[string.format("tab%s%s_fg", selected, trust)]
-        t.ebox.bg = theme[string.format("tab%s%s_bg", selected, trust)]
-    end,
-
-    apply_window_theme = function (w)
-        local theme   = lousy.theme.get()
-        local s, i, d = w.sbar, w.ibar, w.dbar
-
-        -- Set foregrounds
-        for wi, v in pairs({
-            [s.l.uri]       = theme.uri_sbar_fg,
-            [s.l.loaded]    = theme.sbar_loaded_fg,
-            [s.r.buf]       = theme.buf_sbar_fg,
-            [s.r.tabi]      = theme.tabi_sbar_fg,
-            [s.r.scroll]    = theme.scroll_sbar_fg,
-            [i.prompt]      = theme.prompt_ibar_fg,
-            [i.input]       = theme.input_ibar_fg,
-            [d.clear.label] = theme.clear_downloadbar_fg,
-        }) do wi.fg = v end
-
-        -- Set backgrounds
-        for wi, v in pairs({
-            [s.l.ebox]     = theme.sbar_bg,
-            [s.r.ebox]     = theme.sbar_bg,
-            [s.sep]        = theme.sbar_bg,
-            [s.ebox]       = theme.sbar_bg,
-            [i.ebox]       = theme.ibar_bg,
-            [i.input]      = theme.input_ibar_bg,
-            [d.ebox]       = theme.dbar_bg,
-            [d.clear.ebox] = theme.dbar_bg,
-        }) do wi.bg = v end
-
-        -- Set fonts
-        for wi, v in pairs({
-            [s.l.uri]       = theme.uri_sbar_font,
-            [s.l.loaded]    = theme.sbar_loaded_font,
-            [s.r.buf]       = theme.buf_sbar_font,
-            [s.r.tabi]      = theme.tabi_sbar_font,
-            [s.r.scroll]    = theme.scroll_sbar_font,
-            [i.prompt]      = theme.prompt_ibar_font,
-            [i.input]       = theme.input_ibar_font,
-            [d.clear.label] = theme.clear_downloadbar_font,
-        }) do wi.font = v end
-=======
         t.label.fg = theme[string.format("tab%s_fg", selected)]
         t.ebox.bg = theme[string.format("tab%s_bg", selected)]
->>>>>>> 95c060b1
     end,
 
     close_win = function (w)
