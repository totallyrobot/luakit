--------------------------
-- WebKit WebView class --
--------------------------

-- Webview class table
webview = {}

-- Table of functions which are called on new webview widgets.
webview.init_funcs = {
    -- Set useragent
    set_useragent = function (view, w)
        view:set_property('user-agent', globals.useragent)
    end,

    -- Check if checking ssl certificates
    checking_ssl = function (view, w)
        local ca_file = soup.get_property("ssl-ca-file")
        if ca_file and os.exists(ca_file) then
            w.checking_ssl = true
        end
    end,

    -- Update window and tab titles
    title_update = function (view, w)
        view:add_signal("property::title", function (v)
            w:update_tablist()
            if w.view == v then
                w:update_win_title()
            end
        end)
    end,

    -- Update uri label in statusbar
    uri_update = function (view, w)
        view:add_signal("property::uri", function (v)
            w:update_tablist()
            if w.view == v then
                w:update_uri()
            end
        end)
    end,

    -- Update history indicator
    hist_update = function (view, w)
        view:add_signal("load-status", function (v, status)
            if w.view == v then
                w:update_hist()
            end
        end)
    end,

    -- Update tab titles
    tablist_update = function (view, w)
        view:add_signal("load-status", function (v, status)
            if status == "provisional" or status == "finished" or status == "failed" then
                w:update_tablist()
            end
        end)
    end,

    -- Update scroll widget
    scroll_update = function (view, w)
        view:add_signal("expose", function (v)
            if w.view == v then
                w:update_scroll()
            end
        end)
    end,

    -- Update progress widget
    progress_update = function (view, w)
        for _, sig in ipairs({"load-status", "property::progress"}) do
            view:add_signal(sig, function (v)
                if w.view == v then
                    w:update_progress()
                    w:update_ssl()
                end
            end)
        end
    end,

    -- Display hovered link in statusbar
    link_hover_display = function (view, w)
        view:add_signal("link-hover", function (v, link)
            if w.view == v and link then
                w:update_uri(link)
            end
        end)
        view:add_signal("link-unhover", function (v)
            if w.view == v then
                w:update_uri()
            end
        end)
    end,

    -- Clicking a form field automatically enters insert mode.
    form_insert_mode = function (view, w)
        view:add_signal("button-press", function (v, mods, button, context)
            -- Clear start search marker
            (w.search_state or {}).marker = nil

            if button == 1 and context.editable then
                view:emit_signal("form-active")
            end
        end)
        -- Emit root-active event in button release to prevent "missing"
        -- buttons or links when the input bar hides.
        view:add_signal("button-release", function (v, mods, button, context)
            if button == 1 and not context.editable then
                view:emit_signal("root-active")
            end
        end)
        view:add_signal("form-active", function ()
            if not w.mode.passthrough then
                w:set_mode("insert")
            end
        end)
        view:add_signal("root-active", function ()
            if w.mode.reset_on_focus ~= false then
                w:set_mode()
            end
        end)
    end,

    -- Catch keys in non-passthrough modes
    mode_key_filter = function (view, w)
        view:add_signal("key-press", function ()
            if not w.mode.passthrough then
                return true
            end
        end)
    end,

    -- Try to match a button event to a users button binding else let the
    -- press hit the webview.
    button_bind_match = function (view, w)
        view:add_signal("button-release", function (v, mods, button, context)
            (w.search_state or {}).marker = nil
            if w:hit(mods, button, { context = context }) then
                return true
            end
        end)
    end,

    -- Reset the mode on navigation
    mode_reset_on_nav = function (view, w)
        view:add_signal("load-status", function (v, status)
            if status == "provisional" and w.view == v then
                if w.mode.reset_on_navigation ~= false then
                    w:set_mode()
                end
            end
        end)
    end,

    -- Domain properties
    domain_properties = function (view, w)
        view:add_signal("load-status", function (v, status)
            if status ~= "committed" or v.uri == "about:blank" then return end
            -- Get domain
            local domain = lousy.uri.parse(v.uri).host
            -- Strip leading www.
            domain = string.match(domain or "", "^www%.(.+)") or domain or "all"
            -- Build list of domain props tables to join & load.
            -- I.e. for luakit.org load .luakit.org, luakit.org, .org
            local props = {domain_props.all or {}, domain_props[domain] or {}}
            repeat
                table.insert(props, 2, domain_props["."..domain] or {})
                domain = string.match(domain, "%.(.+)")
            until not domain
            -- Join all property tables
            for k, v in pairs(lousy.util.table.join(unpack(props))) do
                info("Domain prop: %s = %s (%s)", k, tostring(v), domain)
                view:set_property(k, v)
            end
        end)
    end,

    -- Action to take on mime type decision request.
    mime_decision = function (view, w)
        -- Return true to accept or false to reject from this signal.
        view:add_signal("mime-type-decision", function (v, uri, mime)
            info("Requested link: %s (%s)", uri, mime)
            -- i.e. block binary files like *.exe
            --if mime == "application/octet-stream" then
            --    return false
            --end
        end)
    end,

    -- Action to take on window open request.
    window_decision = function (view, w)
        -- 'link' contains the download link
        -- 'reason' contains the reason of the request (i.e. "link-clicked")
        -- return TRUE to handle the request by yourself or FALSE to proceed
        -- with default behaviour
        view:add_signal("new-window-decision", function (v, uri, reason)
            info("New window decision: %s (%s)", uri, reason)
            if reason == "link-clicked" then
                window.new({uri})
            else
                w:new_tab(uri)
            end
            return true
        end)
    end,

    create_webview = function (view, w)
        -- Return a newly created webview in a new tab
        view:add_signal("create-web-view", function (v)
            return w:new_tab()
        end)
    end,

    -- Creates context menu popup from table (and nested tables).
    -- Use `true` for menu separators.
    -- populate_popup = function (view, w)
    --     view:add_signal("populate-popup", function (v)
    --         return {
    --             true,
    --             { "_Toggle Source", function () w:toggle_source() end },
    --             { "_Zoom", {
    --                 { "Zoom _In",    function () w:zoom_in()  end },
    --                 { "Zoom _Out",   function () w:zoom_out() end },
    --                 true,
    --                 { "Zoom _Reset", function () w:zoom_set() end }, }, },
    --         }
    --     end)
    -- end,

    -- Action to take on resource request.
    resource_request_decision = function (view, w)
        view:add_signal("resource-request-starting", function(v, uri)
            info("Requesting: %s", uri)
            -- Return false to cancel the request.
        end)
    end,
}

-- These methods are present when you index a window instance and no window
-- method is found in `window.methods`. The window then checks if there is an
-- active webview and calls the following methods with the given view instance
-- as the first argument. All methods must take `view` & `w` as the first two
-- arguments.
webview.methods = {
    stop   = function (view) view:stop() end,

    -- Reload with or without ignoring cache
    reload = function (view, w, bypass_cache)
        if bypass_cache then
            view:reload_bypass_cache()
        else
            view:reload()
        end
    end,

    -- Property functions
    get = function (view, w, k)
        return view:get_property(k)
    end,

    set = function (view, w, k, v)
        view:set_property(k, v)
    end,

    -- Evaluate javascript code and return string result
    -- The frame argument can be any of the following:
    -- * true to evaluate on the focused frame
    -- * false or nothing to evaluate on the main frame
    -- * a frame object to evaluate on the given frame
    eval_js = function (view, w, script, file, frame)
        return view:eval_js(script, file or "(inline)", frame)
    end,

    -- Evaluate javascript code from file and return string result
    -- The frame argument can be any of the following:
    -- * true to evaluate on the focused frame
    -- * false or nothing to evaluate on the main frame
    -- * a frame object to evaluate on the given frame
    eval_js_from_file = function (view, w, file, frame)
        local fh, err = io.open(file)
        if not fh then return error(err) end
        local script = fh:read("*a")
        fh:close()
        return view:eval_js(script, file, frame)
    end,

    -- Toggle source view
    toggle_source = function (view, w, show)
        local showing = view:get_view_source()
        if show == nil then show = not showing end
        if show ~= showing then view:set_view_source(show) end
    end,

    -- Zoom functions
    zoom_in = function (view, w, step, full_zoom)
        view:set_property("full-content-zoom", not not full_zoom)
        step = step or globals.zoom_step or 0.1
        view:set_property("zoom-level", view:get_property("zoom-level") + step)
    end,

    zoom_out = function (view, w, step, full_zoom)
        view:set_property("full-content-zoom", not not full_zoom)
        step = step or globals.zoom_step or 0.1
        view:set_property("zoom-level", math.max(0.01, view:get_property("zoom-level") - step))
    end,

    zoom_set = function (view, w, level, full_zoom)
        view:set_property("full-content-zoom", not not full_zoom)
        view:set_property("zoom-level", level or 1.0)
    end,

    -- History traversing functions
    back = function (view, w, n)
        view:go_back(n or 1)
    end,

    forward = function (view, w, n)
        view:go_forward(n or 1)
    end,
}

webview.scroll_parse_funcs = {
    -- Abs "100px"
    ["^(%d+)px$"] = function (_, _, px) return px end,

    -- Rel "+/-100px"
    ["^([-+]%d+)px$"] = function (s, axis, px) return s[axis] + px end,

    -- Abs "10%"
    ["^(%d+)%%$"] = function (s, axis, pc)
        return math.ceil(s[axis.."max"] * (pc / 100))
    end,

    -- Rel "+/-10%"
    ["^([-+]%d+)%%$"] = function (s, axis, pc)
        return s[axis] + math.ceil(s[axis.."max"] * (pc / 100))
    end,

    -- Abs "10p" (pages)
    ["^(%d+%.?%d*)p$"] = function (s, axis, p)
        return math.ceil(s[axis.."page_size"] * p)
    end,

    -- Rel "+10p" (pages)
    ["^([-+]%d+%.?%d*)p$"] = function (s, axis, p)
        return s[axis] + math.ceil(s[axis.."page_size"] * p)
    end,
}

function webview.methods.scroll(view, w, new)
    local scroll = view.scroll
    for axis, val in pairs{ x = new.x, y = new.y } do
        if type(val) == "number" then
            scroll[axis] = val
        else
            for pat, func in pairs(webview.scroll_parse_funcs) do
                local n = string.match(val, pat)
                if n then scroll[axis] = func(scroll, axis, tonumber(n)) end
            end
        end
    end
end

function webview.new(w)
    local view = widget{type = "webview"}

    view.show_scrollbars = false

    -- Call webview init functions
    for k, func in pairs(webview.init_funcs) do
        func(view, w)
    end
    return view
end

-- Insert webview method lookup on window structure
table.insert(window.indexes, 1, function (w, k)
<<<<<<< HEAD
    -- Get current webview
    local view = w.tabs[w.tabs:current()]
    if not view then return end
=======
    if k == "view" then
        local view = w.tabs:atindex(w.tabs:current())
        if view and type(view) == "widget" and view.type == "webview" then
            w.view = view
            return view
        end
    end
>>>>>>> eba3bbfb
    -- Lookup webview method
    local func = webview.methods[k]
    if not func then return end
    local view = w.view
    if view then
        return function (_, ...) return func(view, w, ...) end
    end
end)

-- vim: et:sw=4:ts=8:sts=4:tw=80<|MERGE_RESOLUTION|>--- conflicted
+++ resolved
@@ -376,19 +376,13 @@
 
 -- Insert webview method lookup on window structure
 table.insert(window.indexes, 1, function (w, k)
-<<<<<<< HEAD
-    -- Get current webview
-    local view = w.tabs[w.tabs:current()]
-    if not view then return end
-=======
     if k == "view" then
-        local view = w.tabs:atindex(w.tabs:current())
+        local view = w.tabs[w.tabs:current()]
         if view and type(view) == "widget" and view.type == "webview" then
             w.view = view
             return view
         end
     end
->>>>>>> eba3bbfb
     -- Lookup webview method
     local func = webview.methods[k]
     if not func then return end
