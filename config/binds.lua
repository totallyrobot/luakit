--- conflicted
+++ resolved
@@ -300,9 +300,7 @@
     cmd("o[pen]",               function (w, a) w:navigate(w:search_open(a)) end),
     cmd("t[abopen]",            function (w, a) w:new_tab(w:search_open(a)) end),
     cmd("w[inopen]",            function (w, a) window.new{w:search_open(a)} end),
-<<<<<<< HEAD
-    cmd({"javascript",   "js"}, function (w, a) w.view:eval_js(a) end),
-=======
+    cmd({"javascript", "js"},   function (w, a) w.view:eval_js(a) end),
 
     -- Tab manipulation commands
     cmd("tab",                  function (w, a) w:new_tab() w:run_cmd(":" .. a) end),
@@ -312,9 +310,6 @@
     cmd("tabl[ast]",            function (w)    w:goto_tab(-1) end),
     cmd("tabn[ext]",            function (w)    w:next_tab() end),
     cmd("tabp[revious]",        function (w)    w:prev_tab() end),
-
-    cmd({"javascript",   "js"}, function (w, a) w:eval_js(a, "javascript") end),
->>>>>>> 8b63bcaf
 
     cmd("q[uit]",               function (w, a, o) w:close_win(o.bang) end),
     cmd({"viewsource",  "vs" }, function (w, a, o) w:toggle_source(not o.bang and true or nil) end),
