--- conflicted
+++ resolved
@@ -370,7 +370,9 @@
                                             local uri = table.remove(args, 1)
                                             bookmarks.add(uri, args)
                                         end),
-<<<<<<< HEAD
+    cmd("bookdel",                      function (w, a) bookmarks.del(tonumber(a)) end),
+
+    -- Download commands
     cmd("down[load]",                   function (w, a) w:download(a) end),
     cmd("dd[elete]",                    function (w, a)
                                             local n = tonumber(a)
@@ -384,8 +386,6 @@
                                             if n then
                                                 w.dbar:open(n)
                                             end
-=======
-    cmd("bookdel",                      function (w, a) bookmarks.del(tonumber(a)) end),
 
     -- Quickmark add (`:qmark f http://forum1.com, forum2.com, imdb some artist`)
     cmd("qma[rk]",                      function (w, a)
@@ -446,7 +446,6 @@
                                             end
                                             w.menu:build(rows)
                                             w:notify("Use j/k to move, d delete, w winopen.", false)
->>>>>>> fb6495e9
                                         end),
 }
 
