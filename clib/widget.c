/*
 * clib/widget.c - widget managing
 *
 * Copyright © 2010 Mason Larobina <mason.larobina@gmail.com>
 * Copyright © 2007-2009 Julien Danjou <julien@danjou.info>
 *
 * This program is free software: you can redistribute it and/or modify
 * it under the terms of the GNU General Public License as published by
 * the Free Software Foundation, either version 3 of the License, or
 * (at your option) any later version.
 *
 * This program is distributed in the hope that it will be useful,
 * but WITHOUT ANY WARRANTY; without even the implied warranty of
 * MERCHANTABILITY or FITNESS FOR A PARTICULAR PURPOSE.  See the
 * GNU General Public License for more details.
 *
 * You should have received a copy of the GNU General Public License
 * along with this program.  If not, see <http://www.gnu.org/licenses/>.
 *
 */

#include "clib/widget.h"

widget_info_t widgets_list[] = {
<<<<<<< HEAD
  { L_TK_ENTRY,     "entry",    widget_entry    },
  { L_TK_EVENTBOX,  "eventbox", widget_eventbox },
  { L_TK_HBOX,      "hbox",     widget_box      },
  { L_TK_HPANED,    "hpaned",   widget_paned    },
  { L_TK_LABEL,     "label",    widget_label    },
  { L_TK_NOTEBOOK,  "notebook", widget_notebook },
  { L_TK_VBOX,      "vbox",     widget_box      },
  { L_TK_VPANED,    "vpaned",   widget_paned    },
  { L_TK_WEBVIEW,   "webview",  widget_webview  },
  { L_TK_WINDOW,    "window",   widget_window   },
=======
  { L_TK_ENTRY,      "entry",      widget_entry      },
  { L_TK_EVENTBOX,   "eventbox",   widget_eventbox   },
  { L_TK_HBOX,       "hbox",       widget_hbox       },
  { L_TK_LABEL,      "label",      widget_label      },
  { L_TK_NOTEBOOK,   "notebook",   widget_notebook   },
  { L_TK_VBOX,       "vbox",       widget_vbox       },
  { L_TK_WEBVIEW,    "webview",    widget_webview    },
  { L_TK_WINDOW,     "window",     widget_window     },
  { L_TK_SOCKET,     "socket",     widget_socket     },
>>>>>>> 4672c40a
};

LUA_OBJECT_FUNCS(widget_class, widget_t, widget);

/** Collect a widget structure.
 * \param L The Lua VM state.
 * \return 0
 */
static gint
luaH_widget_gc(lua_State *L)
{
    widget_t *w = luaH_checkudata(L, 1, &widget_class);
    debug("collecting widget at %p of type '%s'", w, w->info->name);
    if(w->destructor)
        w->destructor(w);
    return luaH_object_gc(L);
}

/** Create a new widget.
 * \param L The Lua VM state.
 *
 * \luastack
 * \lparam A table with at least a type value.
 * \lreturn A brand new widget.
 */
static gint
luaH_widget_new(lua_State *L)
{
    luaH_class_new(L, &widget_class);
    widget_t *w = luaH_checkudata(L, -1, &widget_class);

    /* save ref to the lua class instance */
    lua_pushvalue(L, -1);
    w->ref = luaH_object_ref_class(L, -1, &widget_class);

    return 1;
}

/** Generic widget.
 * \param L The Lua VM state.
 * \return The number of elements pushed on stack.
 * \luastack
 * \lfield visible The widget visibility.
 * \lfield mouse_enter A function to execute when the mouse enter the widget.
 * \lfield mouse_leave A function to execute when the mouse leave the widget.
 */
static gint
luaH_widget_index(lua_State *L)
{
    const char *prop = luaL_checkstring(L, 2);
    luakit_token_t token = l_tokenize(prop);

    /* Try standard method */
    if(luaH_class_index(L))
        return 1;

    /* Then call special widget index */
    widget_t *widget = luaH_checkudata(L, 1, &widget_class);
    return widget->index ? widget->index(L, token) : 0;
}

/** Generic widget newindex.
 * \param L The Lua VM state.
 * \return The number of elements pushed on stack.
 */
static gint
luaH_widget_newindex(lua_State *L)
{
    const char *prop = luaL_checkstring(L, 2);
    luakit_token_t token = l_tokenize(prop);

    /* Try standard method */
    luaH_class_newindex(L);

    /* Then call special widget newindex */
    widget_t *widget = luaH_checkudata(L, 1, &widget_class);
    return widget->newindex ? widget->newindex(L, token) : 0;
}

static gint
luaH_widget_set_type(lua_State *L, widget_t *w)
{
    if (w->info)
        luaL_error(L, "widget is already of type: %s", w->info->name);

    const gchar *type = luaL_checkstring(L, -1);
    luakit_token_t tok = l_tokenize(type);
    widget_info_t *winfo;

    for (guint i = 0; i < LENGTH(widgets_list); i++)
    {
        if (widgets_list[i].tok != tok)
            continue;

        winfo = &widgets_list[i];
        w->info = winfo;
        winfo->wc(w, tok);
        luaH_object_emit_signal(L, -3, "init", 0, 0);
        return 0;
    }

    luaL_error(L, "unknown widget type: %s", type);
    return 0;
}

static gint
luaH_widget_get_type(lua_State *L, widget_t *w)
{
    if (!w->info)
        return 0;

    lua_pushstring(L, w->info->name);
    return 1;
}

void
widget_class_setup(lua_State *L)
{
    static const struct luaL_reg widget_methods[] =
    {
        LUA_CLASS_METHODS(widget)
        { "__call", luaH_widget_new },
        { NULL, NULL }
    };

    static const struct luaL_reg widget_meta[] =
    {
        LUA_OBJECT_META(widget)
        { "__index", luaH_widget_index },
        { "__newindex", luaH_widget_newindex },
        { "__gc", luaH_widget_gc },
        { NULL, NULL }
    };

    luaH_class_setup(L, &widget_class, "widget",
            (lua_class_allocator_t) widget_new,
            NULL, NULL,
            widget_methods, widget_meta);

    luaH_class_add_property(&widget_class, L_TK_TYPE,
            (lua_class_propfunc_t) luaH_widget_set_type,
            (lua_class_propfunc_t) luaH_widget_get_type,
            NULL);
}

// vim: ft=c:et:sw=4:ts=8:sts=4:tw=80<|MERGE_RESOLUTION|>--- conflicted
+++ resolved
@@ -22,28 +22,17 @@
 #include "clib/widget.h"
 
 widget_info_t widgets_list[] = {
-<<<<<<< HEAD
   { L_TK_ENTRY,     "entry",    widget_entry    },
   { L_TK_EVENTBOX,  "eventbox", widget_eventbox },
   { L_TK_HBOX,      "hbox",     widget_box      },
   { L_TK_HPANED,    "hpaned",   widget_paned    },
   { L_TK_LABEL,     "label",    widget_label    },
   { L_TK_NOTEBOOK,  "notebook", widget_notebook },
+  { L_TK_SOCKET,    "socket",   widget_socket   },
   { L_TK_VBOX,      "vbox",     widget_box      },
   { L_TK_VPANED,    "vpaned",   widget_paned    },
   { L_TK_WEBVIEW,   "webview",  widget_webview  },
   { L_TK_WINDOW,    "window",   widget_window   },
-=======
-  { L_TK_ENTRY,      "entry",      widget_entry      },
-  { L_TK_EVENTBOX,   "eventbox",   widget_eventbox   },
-  { L_TK_HBOX,       "hbox",       widget_hbox       },
-  { L_TK_LABEL,      "label",      widget_label      },
-  { L_TK_NOTEBOOK,   "notebook",   widget_notebook   },
-  { L_TK_VBOX,       "vbox",       widget_vbox       },
-  { L_TK_WEBVIEW,    "webview",    widget_webview    },
-  { L_TK_WINDOW,     "window",     widget_window     },
-  { L_TK_SOCKET,     "socket",     widget_socket     },
->>>>>>> 4672c40a
 };
 
 LUA_OBJECT_FUNCS(widget_class, widget_t, widget);
