--- conflicted
+++ resolved
@@ -513,7 +513,6 @@
         end
     end)
 
-<<<<<<< HEAD
     view:add_signal("download-requested", function(v, uri)
         local d = download{uri=uri}
         local file = dialog.save("Save file", w.window, "/home", d.suggested_filename)
@@ -525,9 +524,6 @@
     end)
 
     view:add_signal("expose", function(v)
-=======
-    view:add_signal("expose", function (v)
->>>>>>> d26b0ec0
         if w:is_current(v) then
             w:update_scroll(v)
         end
